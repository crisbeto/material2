--- conflicted
+++ resolved
@@ -5,35 +5,20 @@
     <div class="mat-input-infix" [class.mat-end]="align == 'end'">
       <ng-content selector="input, textarea"></ng-content>
 
-<<<<<<< HEAD
-      <span class="md-input-placeholder-wrapper">
-        <label class="md-input-placeholder"
+      <span class="mat-input-placeholder-wrapper">
+        <label class="mat-input-placeholder"
                [attr.for]="_mdInputChild.id"
-               [class.md-empty]="_mdInputChild.empty && !_shouldAlwaysFloat"
-               [class.md-focused]="_mdInputChild.focused"
-               [class.md-float]="_canPlaceholderFloat"
-               [class.md-accent]="dividerColor == 'accent'"
-               [class.md-warn]="dividerColor == 'warn'"
+               [class.mat-empty]="_mdInputChild.empty && !_shouldAlwaysFloat"
+               [class.mat-focused]="_mdInputChild.focused"
+               [class.mat-float]="_canPlaceholderFloat"
+               [class.mat-accent]="dividerColor == 'accent'"
+               [class.mat-warn]="dividerColor == 'warn'"
                *ngIf="_hasPlaceholder()">
           <ng-content select="md-placeholder"></ng-content>
           {{_mdInputChild.placeholder}}
-          <span class="md-placeholder-required" *ngIf="_mdInputChild.required">*</span>
+          <span class="mat-placeholder-required" *ngIf="_mdInputChild.required">*</span>
         </label>
       </span>
-=======
-      <label class="mat-input-placeholder"
-             [attr.for]="_mdInputChild.id"
-             [class.mat-empty]="_mdInputChild.empty && !_shouldAlwaysFloat"
-             [class.mat-focused]="_mdInputChild.focused"
-             [class.mat-float]="_canPlaceholderFloat"
-             [class.mat-accent]="dividerColor == 'accent'"
-             [class.mat-warn]="dividerColor == 'warn'"
-             *ngIf="_hasPlaceholder()">
-        <ng-content select="md-placeholder"></ng-content>
-        {{_mdInputChild.placeholder}}
-        <span class="mat-placeholder-required" *ngIf="_mdInputChild.required">*</span>
-      </label>
->>>>>>> 210ff020
     </div>
 
     <div class="mat-input-suffix"><ng-content select="[mdSuffix], [md-suffix]"></ng-content></div>
