<div class="mat-input-wrapper">
  <div class="mat-input-table">
    <div class="mat-input-prefix">
      <!-- TODO(andrewseguin): remove [md-prefix] -->
      <ng-content select="[mdPrefix], [matPrefix], [md-prefix]"></ng-content>
    </div>

    <div class="mat-input-infix" [class.mat-end]="align == 'end'">
      <ng-content selector="input, textarea"></ng-content>

<<<<<<< HEAD
      <span class="mat-input-placeholder-wrapper">
        <label class="mat-input-placeholder"
               [attr.for]="_mdInputChild.id"
               [class.mat-empty]="_mdInputChild.empty && !_shouldAlwaysFloat"
               [class.mat-focused]="_mdInputChild.focused"
               [class.mat-float]="_canPlaceholderFloat"
               [class.mat-accent]="dividerColor == 'accent'"
               [class.mat-warn]="dividerColor == 'warn'"
               *ngIf="_hasPlaceholder()">
          <ng-content select="md-placeholder"></ng-content>
          {{_mdInputChild.placeholder}}
          <span class="mat-placeholder-required" *ngIf="_mdInputChild.required">*</span>
        </label>
      </span>
=======
      <label class="mat-input-placeholder"
             [attr.for]="_mdInputChild.id"
             [class.mat-empty]="_mdInputChild.empty && !_shouldAlwaysFloat"
             [class.mat-focused]="_mdInputChild.focused"
             [class.mat-float]="_canPlaceholderFloat"
             [class.mat-accent]="dividerColor == 'accent'"
             [class.mat-warn]="dividerColor == 'warn'"
             *ngIf="_hasPlaceholder()">
        <ng-content select="md-placeholder, mat-placeholder"></ng-content>
        {{_mdInputChild.placeholder}}
        <span class="mat-placeholder-required" *ngIf="_mdInputChild.required">*</span>
      </label>
>>>>>>> 93937e60
    </div>

    <div class="mat-input-suffix">
      <!-- TODO(andrewseguin): remove [md-suffix] -->
      <ng-content select="[mdSuffix], [matSuffix], [md-suffix]"></ng-content>
    </div>
  </div>

  <div class="mat-input-underline"
       [class.mat-disabled]="_mdInputChild.disabled">
    <span class="mat-input-ripple"
          [class.mat-focused]="_mdInputChild.focused"
          [class.mat-accent]="dividerColor == 'accent'"
          [class.mat-warn]="dividerColor == 'warn'"></span>
  </div>

  <div *ngIf="hintLabel != ''" [attr.id]="_hintLabelId" class="mat-hint">{{hintLabel}}</div>
  <ng-content select="md-hint, mat-hint"></ng-content>
</div><|MERGE_RESOLUTION|>--- conflicted
+++ resolved
@@ -8,7 +8,6 @@
     <div class="mat-input-infix" [class.mat-end]="align == 'end'">
       <ng-content selector="input, textarea"></ng-content>
 
-<<<<<<< HEAD
       <span class="mat-input-placeholder-wrapper">
         <label class="mat-input-placeholder"
                [attr.for]="_mdInputChild.id"
@@ -18,25 +17,11 @@
                [class.mat-accent]="dividerColor == 'accent'"
                [class.mat-warn]="dividerColor == 'warn'"
                *ngIf="_hasPlaceholder()">
-          <ng-content select="md-placeholder"></ng-content>
+          <ng-content select="md-placeholder, mat-placeholder"></ng-content>
           {{_mdInputChild.placeholder}}
           <span class="mat-placeholder-required" *ngIf="_mdInputChild.required">*</span>
         </label>
       </span>
-=======
-      <label class="mat-input-placeholder"
-             [attr.for]="_mdInputChild.id"
-             [class.mat-empty]="_mdInputChild.empty && !_shouldAlwaysFloat"
-             [class.mat-focused]="_mdInputChild.focused"
-             [class.mat-float]="_canPlaceholderFloat"
-             [class.mat-accent]="dividerColor == 'accent'"
-             [class.mat-warn]="dividerColor == 'warn'"
-             *ngIf="_hasPlaceholder()">
-        <ng-content select="md-placeholder, mat-placeholder"></ng-content>
-        {{_mdInputChild.placeholder}}
-        <span class="mat-placeholder-required" *ngIf="_mdInputChild.required">*</span>
-      </label>
->>>>>>> 93937e60
     </div>
 
     <div class="mat-input-suffix">
