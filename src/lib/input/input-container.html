--- conflicted
+++ resolved
@@ -5,13 +5,12 @@
     <div class="md-input-infix" [class.md-end]="align == 'end'">
       <ng-content selector="input, textarea"></ng-content>
 
-<<<<<<< HEAD
       <span class="md-input-placeholder-wrapper">
         <label class="md-input-placeholder"
                [attr.for]="_mdInputChild.id"
-               [class.md-empty]="_mdInputChild.empty"
+               [class.md-empty]="_mdInputChild.empty && !_shouldAlwaysFloat"
                [class.md-focused]="_mdInputChild.focused"
-               [class.md-float]="floatingPlaceholder"
+               [class.md-float]="_canPlaceholderFloat"
                [class.md-accent]="dividerColor == 'accent'"
                [class.md-warn]="dividerColor == 'warn'"
                *ngIf="_hasPlaceholder()">
@@ -20,20 +19,6 @@
           <span class="md-placeholder-required" *ngIf="_mdInputChild.required">*</span>
         </label>
       </span>
-=======
-      <label class="md-input-placeholder"
-             [attr.for]="_mdInputChild.id"
-             [class.md-empty]="_mdInputChild.empty && !_shouldAlwaysFloat"
-             [class.md-focused]="_mdInputChild.focused"
-             [class.md-float]="_canPlaceholderFloat"
-             [class.md-accent]="dividerColor == 'accent'"
-             [class.md-warn]="dividerColor == 'warn'"
-             *ngIf="_hasPlaceholder()">
-        <ng-content select="md-placeholder"></ng-content>
-        {{_mdInputChild.placeholder}}
-        <span class="md-placeholder-required" *ngIf="_mdInputChild.required">*</span>
-      </label>
->>>>>>> 8d900e0b
     </div>
 
     <div class="md-input-suffix"><ng-content select="[mdSuffix], [md-suffix]"></ng-content></div>
